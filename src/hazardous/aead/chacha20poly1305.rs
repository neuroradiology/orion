// MIT License

// Copyright (c) 2018-2019 The orion Developers

// Permission is hereby granted, free of charge, to any person obtaining a copy
// of this software and associated documentation files (the "Software"), to deal
// in the Software without restriction, including without limitation the rights
// to use, copy, modify, merge, publish, distribute, sublicense, and/or sell
// copies of the Software, and to permit persons to whom the Software is
// furnished to do so, subject to the following conditions:

// The above copyright notice and this permission notice shall be included in
// all copies or substantial portions of the Software.

// THE SOFTWARE IS PROVIDED "AS IS", WITHOUT WARRANTY OF ANY KIND, EXPRESS OR
// IMPLIED, INCLUDING BUT NOT LIMITED TO THE WARRANTIES OF MERCHANTABILITY,
// FITNESS FOR A PARTICULAR PURPOSE AND NONINFRINGEMENT. IN NO EVENT SHALL THE
// AUTHORS OR COPYRIGHT HOLDERS BE LIABLE FOR ANY CLAIM, DAMAGES OR OTHER
// LIABILITY, WHETHER IN AN ACTION OF CONTRACT, TORT OR OTHERWISE, ARISING FROM,
// OUT OF OR IN CONNECTION WITH THE SOFTWARE OR THE USE OR OTHER DEALINGS IN THE
// SOFTWARE.

//! # Parameters:
//! - `secret_key`: The secret key.
//! - `nonce`: The nonce value.
//! - `ad`: Additional data to authenticate (this is not encrypted and can be
//!   `None`).
//! - `ciphertext_with_tag`: The encrypted data with the corresponding 16 byte
//!   Poly1305 tag
//! appended to it.
//! - `plaintext`: The data to be encrypted.
//! - `dst_out`: Destination array that will hold the
//!   `ciphertext_with_tag`/`plaintext` after encryption/decryption.
//!
//! `ad`: "A typical use for these data is to authenticate version numbers,
//! timestamps or monotonically increasing counters in order to discard previous
//! messages and prevent replay attacks." See [libsodium docs](https://download.libsodium.org/doc/secret-key_cryptography/aead#additional-data) for more information.
//!
//! `nonce`: "Counters and LFSRs are both acceptable ways of generating unique
//! nonces, as is encrypting a counter using a block cipher with a 64-bit block
//! size such as DES.  Note that it is not acceptable to use a truncation of a
//! counter encrypted with block ciphers with 128-bit or 256-bit blocks,
//! because such a truncation may repeat after a short time." See [RFC](https://tools.ietf.org/html/rfc8439#section-3)
//! for more information.
//!
//! # Exceptions:
//! An exception will be thrown if:
//! - The length of `dst_out` is less than `plaintext + 16` when encrypting.
//! - The length of `dst_out` is less than `ciphertext_with_tag - 16` when
//!   decrypting.
//! - The length of `ciphertext_with_tag` is not greater than `16`.
//! - `plaintext` or `ciphertext_with_tag` are empty.
//! - `plaintext` or `ciphertext_with_tag - 16` are longer than (2^32)-2.
//! - The received tag does not match the calculated tag when decrypting.
//!
//! # Security:
//! - It is critical for security that a given nonce is not re-used with a given
//!   key. Should this happen,
//! the security of all data that has been encrypted with that given key is
//! compromised.
//! - Only a nonce for XChaCha20Poly1305 is big enough to be randomly generated
//!   using a CSPRNG.
//! - To securely generate a strong key, use `SecretKey::generate()`.
//!
//! # Recommendation:
//! - It is recommended to use XChaCha20Poly1305 when possible.
//!
//! # Example:
//! ```
//! use orion::hazardous::aead;
//!
//! let secret_key = aead::chacha20poly1305::SecretKey::generate().unwrap();
//!
//! let nonce = aead::chacha20poly1305::Nonce::from_slice(&[
//! 	0x07, 0x00, 0x00, 0x00, 0x40, 0x41, 0x42, 0x43, 0x44, 0x45, 0x46, 0x47,
//! 	])
//! .unwrap();
//! let ad = [
//! 	0x50, 0x51, 0x52, 0x53, 0xc0, 0xc1, 0xc2, 0xc3, 0xc4, 0xc5, 0xc6, 0xc7,
//! 	];
//! let plaintext = b"\
//! Ladies and Gentlemen of the class of '99: If I could offer you o\
//! nly one tip for the future, sunscreen would be it.";
//!
//! // Length of above plaintext is 114 and then we accomodate 16 for the Poly1305
//! // tag.
//!
//! let mut dst_out_ct = [0u8; 114 + 16];
//! let mut dst_out_pt = [0u8; 114];
//! // Encrypt and place ciphertext + tag in dst_out_ct
//! aead::chacha20poly1305::seal(&secret_key, &nonce, plaintext, Some(&ad), &mut dst_out_ct)
//! 	.unwrap();
//! // Verify tag, if correct then decrypt and place plaintext in dst_out_pt
//! aead::chacha20poly1305::open(&secret_key, &nonce, &dst_out_ct, Some(&ad), &mut dst_out_pt)
//! 	.unwrap();
//!
//! assert_eq!(dst_out_pt.as_ref(), plaintext.as_ref());
//! ```
pub use crate::hazardous::stream::chacha20::{Nonce, SecretKey};
use crate::{
	errors::UnknownCryptoError,
	hazardous::{
		constants::{POLY1305_BLOCKSIZE, POLY1305_KEYSIZE},
		mac::poly1305::{self, OneTimeKey},
		stream::chacha20,
	},
	util,
};
use byteorder::{ByteOrder, LittleEndian};

#[must_use]
<<<<<<< HEAD
#[inline(always)]
=======
#[inline]
>>>>>>> e3671b1c
/// Poly1305 key generation using IETF ChaCha20.
fn poly1305_key_gen(key: &[u8], nonce: &[u8]) -> Result<OneTimeKey, UnknownCryptoError> {
	let one_time_key = OneTimeKey::from_slice(
		&chacha20::keystream_block(
			&SecretKey::from_slice(&key)?,
			&Nonce::from_slice(&nonce)?,
			0,
		)?[..POLY1305_KEYSIZE],
	)?;

	Ok(one_time_key)
}

#[must_use]
<<<<<<< HEAD
#[inline(always)]
=======
#[inline]
>>>>>>> e3671b1c
/// Padding size that gives the needed bytes to pad `input` to an integral
/// multiple of 16.
fn padding(input: &[u8]) -> usize {
	if input.len() % 16 != 0 {
		16 - (input.len() % 16)
	} else {
		0
	}
}

#[must_use]
<<<<<<< HEAD
#[inline(always)]
=======
#[inline]
>>>>>>> e3671b1c
/// Process data to be authenticated using a `Poly1305` struct initialized with
/// a one-time-key. Up to `buf_in_len` data in `buf` get's authenticated. The
/// indexing is needed because authentication happens on different input lenghts
/// in seal()/open().
fn process_authentication(
	poly1305_state: &mut poly1305::Poly1305,
	ad: &[u8],
	buf: &[u8],
	buf_in_len: usize,
) -> Result<(), UnknownCryptoError> {
	// If buf_in_len is 0, then NO ciphertext gets authenticated.
	// Because of this, buf may never be empty either.
	assert!(!buf.is_empty());
	assert!(buf_in_len > 0);
	assert!(buf_in_len <= buf.len());

	let mut padding_max = [0u8; 16];

	poly1305_state.update(ad)?;
	poly1305_state.update(&padding_max[..padding(ad)])?;
	poly1305_state.update(&buf[..buf_in_len])?;
	poly1305_state.update(&padding_max[..padding(&buf[..buf_in_len])])?;

	// Using the 16 bytes from padding template to store length information
	LittleEndian::write_u64(&mut padding_max[..8], ad.len() as u64);
	LittleEndian::write_u64(&mut padding_max[8..16], buf_in_len as u64);

	poly1305_state.update(&padding_max[..8])?;
	poly1305_state.update(&padding_max[8..16])?;

	Ok(())
}

#[must_use]
/// AEAD ChaCha20Poly1305 encryption and authentication as specified in the [RFC 8439](https://tools.ietf.org/html/rfc8439).
pub fn seal(
	secret_key: &SecretKey,
	nonce: &Nonce,
	plaintext: &[u8],
	ad: Option<&[u8]>,
	dst_out: &mut [u8],
) -> Result<(), UnknownCryptoError> {
	if dst_out.len() < plaintext.len() + POLY1305_BLOCKSIZE {
		return Err(UnknownCryptoError);
	}
	if plaintext.is_empty() {
		return Err(UnknownCryptoError);
	}

	let optional_ad = match ad {
		Some(ref n_val) => *n_val,
		None => &[0u8; 0],
	};

	let poly1305_key = poly1305_key_gen(&secret_key.unprotected_as_bytes(), &nonce.as_bytes())?;
	chacha20::encrypt(
		secret_key,
		nonce,
		1,
		plaintext,
		&mut dst_out[..plaintext.len()],
	)?;
	let mut poly1305_state = poly1305::init(&poly1305_key);

	process_authentication(&mut poly1305_state, &optional_ad, &dst_out, plaintext.len())?;
	dst_out[plaintext.len()..(plaintext.len() + POLY1305_BLOCKSIZE)]
		.copy_from_slice(&poly1305_state.finalize()?.unprotected_as_bytes());

	Ok(())
}

#[must_use]
/// AEAD ChaCha20Poly1305 decryption and authentication as specified in the [RFC 8439](https://tools.ietf.org/html/rfc8439).
pub fn open(
	secret_key: &SecretKey,
	nonce: &Nonce,
	ciphertext_with_tag: &[u8],
	ad: Option<&[u8]>,
	dst_out: &mut [u8],
) -> Result<(), UnknownCryptoError> {
	if ciphertext_with_tag.len() <= POLY1305_BLOCKSIZE {
		return Err(UnknownCryptoError);
	}
	if dst_out.len() < ciphertext_with_tag.len() - POLY1305_BLOCKSIZE {
		return Err(UnknownCryptoError);
	}

	let optional_ad = match ad {
		Some(ref n_val) => *n_val,
		None => &[0u8; 0],
	};

	let ciphertext_len = ciphertext_with_tag.len() - POLY1305_BLOCKSIZE;

	let poly1305_key = poly1305_key_gen(&secret_key.unprotected_as_bytes(), &nonce.as_bytes())?;
	let mut poly1305_state = poly1305::init(&poly1305_key);
	process_authentication(
		&mut poly1305_state,
		&optional_ad,
		ciphertext_with_tag,
		ciphertext_len,
	)?;

	util::secure_cmp(
		&poly1305_state.finalize()?.unprotected_as_bytes(),
		&ciphertext_with_tag[ciphertext_len..],
	)?;

	chacha20::decrypt(
		secret_key,
		nonce,
		1,
		&ciphertext_with_tag[..ciphertext_len],
		dst_out,
	)?;

	Ok(())
}

// Testing public functions in the module.
#[cfg(test)]
mod public {
	use super::*;
	// One function tested per submodule.

	mod test_seal {
		use super::*;

		#[test]
		/// Related bug: https://github.com/brycx/orion/issues/52
		fn test_dst_out_length() {
			let mut dst_out_ct = [0u8; 80]; // 64 + Poly1305TagLen
			let mut dst_out_ct_less = [0u8; 79]; // 64 + Poly1305TagLen - 1
			let mut dst_out_ct_more = [0u8; 81]; // 64 + Poly1305TagLen + 1
			let mut dst_out_ct_more_2 = [0u8; 64 + (POLY1305_BLOCKSIZE * 2)];

			assert!(seal(
				&SecretKey::from_slice(&[0u8; 32]).unwrap(),
				&Nonce::from_slice(&[0u8; 12]).unwrap(),
				&[0u8; 64],
				None,
				&mut dst_out_ct,
			)
			.is_ok());

			// Related bug: #52
			assert!(seal(
				&SecretKey::from_slice(&[0u8; 32]).unwrap(),
				&Nonce::from_slice(&[0u8; 12]).unwrap(),
				&[0u8; 64],
				None,
				&mut dst_out_ct_more,
			)
			.is_ok());

			// Related bug: #52
			assert!(seal(
				&SecretKey::from_slice(&[0u8; 32]).unwrap(),
				&Nonce::from_slice(&[0u8; 12]).unwrap(),
				&[0u8; 64],
				None,
				&mut dst_out_ct_more_2,
			)
			.is_ok());

			assert!(seal(
				&SecretKey::from_slice(&[0u8; 32]).unwrap(),
				&Nonce::from_slice(&[0u8; 12]).unwrap(),
				&[0u8; 64],
				None,
				&mut dst_out_ct_less,
			)
			.is_err());
		}

		#[test]
		fn test_plaintext_length() {
			let mut dst_out_ct_0 = [0u8; 16]; // 0 + Poly1305TagLen
			let mut dst_out_ct_1 = [0u8; 17]; // 1 + Poly1305TagLen
			let mut dst_out_ct_128 = [0u8; 144]; // 128 + Poly1305TagLen

			assert!(seal(
				&SecretKey::from_slice(&[0u8; 32]).unwrap(),
				&Nonce::from_slice(&[0u8; 12]).unwrap(),
				&[0u8; 0],
				None,
				&mut dst_out_ct_0,
			)
			.is_err());

			assert!(seal(
				&SecretKey::from_slice(&[0u8; 32]).unwrap(),
				&Nonce::from_slice(&[0u8; 12]).unwrap(),
				&[0u8; 1],
				None,
				&mut dst_out_ct_1,
			)
			.is_ok());

			assert!(seal(
				&SecretKey::from_slice(&[0u8; 32]).unwrap(),
				&Nonce::from_slice(&[0u8; 12]).unwrap(),
				&[0u8; 128],
				None,
				&mut dst_out_ct_128,
			)
			.is_ok());
		}
	}

	mod test_open {
		use super::*;

		#[test]
		fn test_ciphertext_with_tag_length() {
			let mut dst_out_pt = [0u8; 64];

			assert!(open(
				&SecretKey::from_slice(&[0u8; 32]).unwrap(),
				&Nonce::from_slice(&[0u8; 12]).unwrap(),
				&[0u8; 0],
				None,
				&mut dst_out_pt,
			)
			.is_err());

			assert!(open(
				&SecretKey::from_slice(&[0u8; 32]).unwrap(),
				&Nonce::from_slice(&[0u8; 12]).unwrap(),
				&[0u8; POLY1305_BLOCKSIZE],
				None,
				&mut dst_out_pt,
			)
			.is_err());

			assert!(open(
				&SecretKey::from_slice(&[0u8; 32]).unwrap(),
				&Nonce::from_slice(&[0u8; 12]).unwrap(),
				&[0u8; POLY1305_BLOCKSIZE - 1],
				None,
				&mut dst_out_pt,
			)
			.is_err());

			let mut dst_out_ct = [0u8; 64 + 16];
			seal(
				&SecretKey::from_slice(&[0u8; 32]).unwrap(),
				&Nonce::from_slice(&[0u8; 12]).unwrap(),
				&[0u8; POLY1305_BLOCKSIZE + 1],
				None,
				&mut dst_out_ct,
			)
			.unwrap();

			assert!(open(
				&SecretKey::from_slice(&[0u8; 32]).unwrap(),
				&Nonce::from_slice(&[0u8; 12]).unwrap(),
				&dst_out_ct[..(POLY1305_BLOCKSIZE + 1) + 16],
				None,
				&mut dst_out_pt,
			)
			.is_ok());
		}

		#[test]
		fn test_dst_out_length() {
			let mut dst_out_ct = [0u8; 64 + 16];
			seal(
				&SecretKey::from_slice(&[0u8; 32]).unwrap(),
				&Nonce::from_slice(&[0u8; 12]).unwrap(),
				&[0u8; 64],
				None,
				&mut dst_out_ct,
			)
			.unwrap();

			let mut dst_out_pt = [0u8; 64];
			let mut dst_out_pt_0 = [0u8; 0];
			let mut dst_out_pt_less = [0u8; 63];
			let mut dst_out_pt_more = [0u8; 65];

			assert!(open(
				&SecretKey::from_slice(&[0u8; 32]).unwrap(),
				&Nonce::from_slice(&[0u8; 12]).unwrap(),
				&dst_out_ct,
				None,
				&mut dst_out_pt,
			)
			.is_ok());

			assert!(open(
				&SecretKey::from_slice(&[0u8; 32]).unwrap(),
				&Nonce::from_slice(&[0u8; 12]).unwrap(),
				&dst_out_ct,
				None,
				&mut dst_out_pt_0,
			)
			.is_err());

			assert!(open(
				&SecretKey::from_slice(&[0u8; 32]).unwrap(),
				&Nonce::from_slice(&[0u8; 12]).unwrap(),
				&dst_out_ct,
				None,
				&mut dst_out_pt_less,
			)
			.is_err());

			assert!(open(
				&SecretKey::from_slice(&[0u8; 32]).unwrap(),
				&Nonce::from_slice(&[0u8; 12]).unwrap(),
				&dst_out_ct,
				None,
				&mut dst_out_pt_more,
			)
			.is_ok());
		}
	}

	// Proptests. Only exectued when NOT testing no_std.
	#[cfg(not(feature = "no_std"))]
	mod proptest {
		use super::*;

		// Only return true if both a and b are true.
		fn check_all_true(a: bool, b: bool) -> bool { (a == true) && (b == true) }

		quickcheck! {
			// Sealing input, and then opening should always yield the same input.
			fn prop_seal_open_same_input(input: Vec<u8>, ad: Vec<u8>) -> bool {
				let pt = if input.is_empty() {
					vec![1u8; 10]
				} else {
					input
				};

				let mut dst_out_ct_no_ad = vec![0u8; pt.len() + POLY1305_BLOCKSIZE];
				let mut dst_out_pt_no_ad = vec![0u8; pt.len()];

				let mut dst_out_ct_with_ad = vec![0u8; pt.len() + POLY1305_BLOCKSIZE];
				let mut dst_out_pt_with_ad = vec![0u8; pt.len()];

				seal(
					&SecretKey::from_slice(&[0u8; 32]).unwrap(),
					&Nonce::from_slice(&[0u8; 12]).unwrap(),
					&pt[..],
					None,
					&mut dst_out_ct_no_ad,
				).unwrap();

				open(
					&SecretKey::from_slice(&[0u8; 32]).unwrap(),
					&Nonce::from_slice(&[0u8; 12]).unwrap(),
					&dst_out_ct_no_ad[..],
					None,
					&mut dst_out_pt_no_ad,
				).unwrap();

				seal(
					&SecretKey::from_slice(&[0u8; 32]).unwrap(),
					&Nonce::from_slice(&[0u8; 12]).unwrap(),
					&pt[..],
					Some(&ad[..]),
					&mut dst_out_ct_with_ad,
				).unwrap();

				open(
					&SecretKey::from_slice(&[0u8; 32]).unwrap(),
					&Nonce::from_slice(&[0u8; 12]).unwrap(),
					&dst_out_ct_with_ad[..],
					Some(&ad[..]),
					&mut dst_out_pt_with_ad,
				).unwrap();

				check_all_true(dst_out_pt_no_ad == pt, dst_out_pt_with_ad == pt)
			}
		}

		quickcheck! {
			// Sealing input, modifying the tag and then opening should
			// always fail due to authentication.
			fn prop_fail_on_bad_auth_tag(input: Vec<u8>, ad: Vec<u8>) -> bool {
				let pt = if input.is_empty() {
					vec![1u8; 10]
				} else {
					input
				};

				let mut dst_out_ct_no_ad = vec![0u8; pt.len() + POLY1305_BLOCKSIZE];
				let mut dst_out_pt_no_ad = vec![0u8; pt.len()];

				let mut dst_out_ct_with_ad = vec![0u8; pt.len() + POLY1305_BLOCKSIZE];
				let mut dst_out_pt_with_ad = vec![0u8; pt.len()];

				seal(
					&SecretKey::from_slice(&[0u8; 32]).unwrap(),
					&Nonce::from_slice(&[0u8; 12]).unwrap(),
					&pt[..],
					None,
					&mut dst_out_ct_no_ad,
				).unwrap();

				// Modify tags first byte
				dst_out_ct_no_ad[pt.len() + 1] ^= 1;

				let res0 = if open(
					&SecretKey::from_slice(&[0u8; 32]).unwrap(),
					&Nonce::from_slice(&[0u8; 12]).unwrap(),
					&dst_out_ct_no_ad[..],
					None,
					&mut dst_out_pt_no_ad,
				).is_err() {
					true
				} else {
					false
				};

				seal(
					&SecretKey::from_slice(&[0u8; 32]).unwrap(),
					&Nonce::from_slice(&[0u8; 12]).unwrap(),
					&pt[..],
					Some(&ad[..]),
					&mut dst_out_ct_with_ad,
				).unwrap();

				// Modify tags first byte
				dst_out_ct_with_ad[pt.len() + 1] ^= 1;

				let res1 = if open(
					&SecretKey::from_slice(&[0u8; 32]).unwrap(),
					&Nonce::from_slice(&[0u8; 12]).unwrap(),
					&dst_out_ct_with_ad[..],
					Some(&ad[..]),
					&mut dst_out_pt_with_ad,
				).is_err() {
					true
				} else {
					false
				};

				check_all_true(res0, res1)
			}
		}

		quickcheck! {
			// Sealing input, modifying the ciphertext and then opening should
			// always fail due to authentication.
			fn prop_fail_on_bad_ciphertext(input: Vec<u8>, ad: Vec<u8>) -> bool {
				let pt = if input.is_empty() {
					vec![1u8; 10]
				} else {
					input
				};

				let mut dst_out_ct_no_ad = vec![0u8; pt.len() + POLY1305_BLOCKSIZE];
				let mut dst_out_pt_no_ad = vec![0u8; pt.len()];

				let mut dst_out_ct_with_ad = vec![0u8; pt.len() + POLY1305_BLOCKSIZE];
				let mut dst_out_pt_with_ad = vec![0u8; pt.len()];

				seal(
					&SecretKey::from_slice(&[0u8; 32]).unwrap(),
					&Nonce::from_slice(&[0u8; 12]).unwrap(),
					&pt[..],
					None,
					&mut dst_out_ct_no_ad,
				).unwrap();

				// Modify ciphertexts first byte
				dst_out_ct_no_ad[0] ^= 1;

				let res0 = if open(
					&SecretKey::from_slice(&[0u8; 32]).unwrap(),
					&Nonce::from_slice(&[0u8; 12]).unwrap(),
					&dst_out_ct_no_ad[..],
					None,
					&mut dst_out_pt_no_ad,
				).is_err() {
					true
				} else {
					false
				};

				seal(
					&SecretKey::from_slice(&[0u8; 32]).unwrap(),
					&Nonce::from_slice(&[0u8; 12]).unwrap(),
					&pt[..],
					Some(&ad[..]),
					&mut dst_out_ct_with_ad,
				).unwrap();

				// Modify tags first byte
				dst_out_ct_with_ad[0] ^= 1;

				let res1 = if open(
					&SecretKey::from_slice(&[0u8; 32]).unwrap(),
					&Nonce::from_slice(&[0u8; 12]).unwrap(),
					&dst_out_ct_with_ad[..],
					Some(&ad[..]),
					&mut dst_out_pt_with_ad,
				).is_err() {
					true
				} else {
					false
				};

				check_all_true(res0, res1)
			}
		}
	}
}

// Testing private functions in the module.
#[cfg(test)]
mod private {
	use super::*;
	// One function tested per submodule.

	mod test_poly1305_key_gen {
		use super::*;
		use crate::hazardous::constants::{CHACHA_KEYSIZE, IETF_CHACHA_NONCESIZE};

		#[test]
		fn test_key_lengths() {
			assert!(
				poly1305_key_gen(&[0u8; CHACHA_KEYSIZE], &[0u8; IETF_CHACHA_NONCESIZE]).is_ok()
			);
			assert!(
				poly1305_key_gen(&[0u8; CHACHA_KEYSIZE - 1], &[0u8; IETF_CHACHA_NONCESIZE])
					.is_err()
			);
			assert!(
				poly1305_key_gen(&[0u8; CHACHA_KEYSIZE + 1], &[0u8; IETF_CHACHA_NONCESIZE])
					.is_err()
			);
			assert!(poly1305_key_gen(&[0u8; 0], &[0u8; IETF_CHACHA_NONCESIZE]).is_err());
		}

		#[test]
		fn test_nonce_lengths() {
			assert!(
				poly1305_key_gen(&[0u8; CHACHA_KEYSIZE], &[0u8; IETF_CHACHA_NONCESIZE]).is_ok()
			);
			assert!(
				poly1305_key_gen(&[0u8; CHACHA_KEYSIZE], &[0u8; IETF_CHACHA_NONCESIZE - 1])
					.is_err()
			);
			assert!(
				poly1305_key_gen(&[0u8; CHACHA_KEYSIZE], &[0u8; IETF_CHACHA_NONCESIZE + 1])
					.is_err()
			);
			assert!(poly1305_key_gen(&[0u8; CHACHA_KEYSIZE], &[0u8; 0]).is_err());
		}
	}

	mod test_padding {
		use super::*;
		#[test]
		fn test_length_padding() {
			assert_eq!(padding(&[0u8; 0]), 0);
			assert_eq!(padding(&[0u8; 1]), 15);
			assert_eq!(padding(&[0u8; 2]), 14);
			assert_eq!(padding(&[0u8; 3]), 13);
			assert_eq!(padding(&[0u8; 4]), 12);
			assert_eq!(padding(&[0u8; 5]), 11);
			assert_eq!(padding(&[0u8; 6]), 10);
			assert_eq!(padding(&[0u8; 7]), 9);
			assert_eq!(padding(&[0u8; 8]), 8);
			assert_eq!(padding(&[0u8; 9]), 7);
			assert_eq!(padding(&[0u8; 10]), 6);
			assert_eq!(padding(&[0u8; 11]), 5);
			assert_eq!(padding(&[0u8; 12]), 4);
			assert_eq!(padding(&[0u8; 13]), 3);
			assert_eq!(padding(&[0u8; 14]), 2);
			assert_eq!(padding(&[0u8; 15]), 1);
			assert_eq!(padding(&[0u8; 16]), 0);
		}

		// Proptests. Only exectued when NOT testing no_std.
		#[cfg(not(feature = "no_std"))]
		mod proptest {
			use super::*;

			quickcheck! {
				// The usize that padding() returns should always
				// be what remains to make input a multiple of 16 in length.
				fn prop_padding_result(input: Vec<u8>) -> bool {
					let rem = padding(&input[..]);

					(((input.len() + rem) % 16) == 0)
				}
			}

			quickcheck! {
				// padding() should never return a usize above 15.
				// The usize must always be in range of 0..=15.
				fn prop_result_never_above_15(input: Vec<u8>) -> bool {
					let rem: usize = padding(&input[..]);

					(rem < 16)
				}
			}
		}
	}

	mod test_process_authentication {
		use super::*;

		#[test]
		#[should_panic]
		fn test_panic_index_0() {
			let poly1305_key = poly1305_key_gen(&[0u8; 32], &[0u8; 12]).unwrap();
			let mut poly1305_state = poly1305::init(&poly1305_key);

			process_authentication(&mut poly1305_state, &[0u8; 0], &[0u8; 64], 0).unwrap();
		}

		#[test]
		#[should_panic]
		fn test_panic_empty_buf() {
			let poly1305_key = poly1305_key_gen(&[0u8; 32], &[0u8; 12]).unwrap();
			let mut poly1305_state = poly1305::init(&poly1305_key);

			process_authentication(&mut poly1305_state, &[0u8; 0], &[0u8; 0], 64).unwrap();
		}

		#[test]
		#[should_panic]
		fn test_panic_above_length_index() {
			let poly1305_key = poly1305_key_gen(&[0u8; 32], &[0u8; 12]).unwrap();
			let mut poly1305_state = poly1305::init(&poly1305_key);

			process_authentication(&mut poly1305_state, &[0u8; 0], &[0u8; 64], 65).unwrap();
		}

		#[test]
		fn test_length_index() {
			let poly1305_key = poly1305_key_gen(&[0u8; 32], &[0u8; 12]).unwrap();
			let mut poly1305_state = poly1305::init(&poly1305_key);

			assert!(process_authentication(&mut poly1305_state, &[0u8; 0], &[0u8; 64], 64).is_ok());

			assert!(process_authentication(&mut poly1305_state, &[0u8; 0], &[0u8; 64], 63).is_ok());

			assert!(process_authentication(&mut poly1305_state, &[0u8; 0], &[0u8; 64], 1).is_ok());

			assert!(process_authentication(&mut poly1305_state, &[0u8; 0], &[0u8; 1], 1).is_ok());
		}
	}
}

// Testing any test vectors that aren't put into library's /tests folder.
#[cfg(test)]
mod test_vectors {
	use super::*;

	#[test]
	fn rfc8439_poly1305_key_gen_1() {
		let key = [0u8; 32];
		let nonce = [
			0x00, 0x00, 0x00, 0x00, 0x00, 0x00, 0x00, 0x00, 0x00, 0x00, 0x00, 0x00,
		];
		let expected = [
			0x76, 0xb8, 0xe0, 0xad, 0xa0, 0xf1, 0x3d, 0x90, 0x40, 0x5d, 0x6a, 0xe5, 0x53, 0x86,
			0xbd, 0x28, 0xbd, 0xd2, 0x19, 0xb8, 0xa0, 0x8d, 0xed, 0x1a, 0xa8, 0x36, 0xef, 0xcc,
			0x8b, 0x77, 0x0d, 0xc7,
		];

		assert_eq!(
			poly1305_key_gen(&key, &nonce)
				.unwrap()
				.unprotected_as_bytes(),
			expected.as_ref()
		);
	}

	#[test]
	fn rfc8439_poly1305_key_gen_2() {
		let key = [
			0x00, 0x00, 0x00, 0x00, 0x00, 0x00, 0x00, 0x00, 0x00, 0x00, 0x00, 0x00, 0x00, 0x00,
			0x00, 0x00, 0x00, 0x00, 0x00, 0x00, 0x00, 0x00, 0x00, 0x00, 0x00, 0x00, 0x00, 0x00,
			0x00, 0x00, 0x00, 0x01,
		];
		let nonce = [
			0x00, 0x00, 0x00, 0x00, 0x00, 0x00, 0x00, 0x00, 0x00, 0x00, 0x00, 0x02,
		];
		let expected = [
			0xec, 0xfa, 0x25, 0x4f, 0x84, 0x5f, 0x64, 0x74, 0x73, 0xd3, 0xcb, 0x14, 0x0d, 0xa9,
			0xe8, 0x76, 0x06, 0xcb, 0x33, 0x06, 0x6c, 0x44, 0x7b, 0x87, 0xbc, 0x26, 0x66, 0xdd,
			0xe3, 0xfb, 0xb7, 0x39,
		];

		assert_eq!(
			poly1305_key_gen(&key, &nonce)
				.unwrap()
				.unprotected_as_bytes(),
			expected.as_ref()
		);
	}

	#[test]
	fn rfc8439_poly1305_key_gen_3() {
		let key = [
			0x1c, 0x92, 0x40, 0xa5, 0xeb, 0x55, 0xd3, 0x8a, 0xf3, 0x33, 0x88, 0x86, 0x04, 0xf6,
			0xb5, 0xf0, 0x47, 0x39, 0x17, 0xc1, 0x40, 0x2b, 0x80, 0x09, 0x9d, 0xca, 0x5c, 0xbc,
			0x20, 0x70, 0x75, 0xc0,
		];
		let nonce = [
			0x00, 0x00, 0x00, 0x00, 0x00, 0x00, 0x00, 0x00, 0x00, 0x00, 0x00, 0x02,
		];
		let expected = [
			0x96, 0x5e, 0x3b, 0xc6, 0xf9, 0xec, 0x7e, 0xd9, 0x56, 0x08, 0x08, 0xf4, 0xd2, 0x29,
			0xf9, 0x4b, 0x13, 0x7f, 0xf2, 0x75, 0xca, 0x9b, 0x3f, 0xcb, 0xdd, 0x59, 0xde, 0xaa,
			0xd2, 0x33, 0x10, 0xae,
		];

		assert_eq!(
			poly1305_key_gen(&key, &nonce)
				.unwrap()
				.unprotected_as_bytes(),
			expected.as_ref()
		);
	}
}<|MERGE_RESOLUTION|>--- conflicted
+++ resolved
@@ -109,11 +109,7 @@
 use byteorder::{ByteOrder, LittleEndian};
 
 #[must_use]
-<<<<<<< HEAD
-#[inline(always)]
-=======
 #[inline]
->>>>>>> e3671b1c
 /// Poly1305 key generation using IETF ChaCha20.
 fn poly1305_key_gen(key: &[u8], nonce: &[u8]) -> Result<OneTimeKey, UnknownCryptoError> {
 	let one_time_key = OneTimeKey::from_slice(
@@ -128,11 +124,7 @@
 }
 
 #[must_use]
-<<<<<<< HEAD
-#[inline(always)]
-=======
 #[inline]
->>>>>>> e3671b1c
 /// Padding size that gives the needed bytes to pad `input` to an integral
 /// multiple of 16.
 fn padding(input: &[u8]) -> usize {
@@ -144,11 +136,7 @@
 }
 
 #[must_use]
-<<<<<<< HEAD
-#[inline(always)]
-=======
 #[inline]
->>>>>>> e3671b1c
 /// Process data to be authenticated using a `Poly1305` struct initialized with
 /// a one-time-key. Up to `buf_in_len` data in `buf` get's authenticated. The
 /// indexing is needed because authentication happens on different input lenghts
