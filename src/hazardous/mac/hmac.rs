--- conflicted
+++ resolved
@@ -148,13 +148,8 @@
 
 	/// Reset to `init()` state.
 	pub fn reset(&mut self) {
-<<<<<<< HEAD
-		self.ipad_hasher.reset();
-		self.ipad_hasher.update(self.ipad.as_ref()).unwrap();
-=======
 		self.ipad_hasher = Sha512::default();
 		self.ipad_hasher.input(self.ipad.as_ref());
->>>>>>> 3bbd2510
 		self.is_finalized = false;
 	}
 
